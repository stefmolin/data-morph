# This workflow builds Data Morph on Mac, Linux, and Windows for
# multiple versions of Python to confirm it can be properly installed.
#
# For more information see https://docs.github.com/en/actions/automating-builds-and-tests/building-and-testing-python
#
# Author: Stefanie Molin

name: CI

on:
  push:
    branches: [ "main" ]
    paths:
      - '**'
      - '!bin/**'
      - '!docs/**'
      - '!.github/**'
      - '.github/workflows/ci.yml'
    tags: [ "v*" ]

  pull_request:
    paths:
      - '**'
      - '!docs/**'
      - '!.github/**'
      - '.github/workflows/ci.yml'

concurrency:
  group: ${{ github.workflow }}-${{ github.head_ref || github.run_id }}
  cancel-in-progress: true

jobs:
  build:
    name: Build with Python ${{ matrix.python-version }} on ${{ matrix.os }}

    # The type of runner that the job will run on
    runs-on: ${{ matrix.os }}

    defaults:
      run:
        shell: bash -e {0}

    strategy:
        fail-fast: false
        matrix:
            os: [macos-latest, ubuntu-latest, windows-latest]
<<<<<<< HEAD
            python-version: ["3.10", "3.11", "3.12", "3.13"]
=======
            python-version: ["3.9", "3.10", "3.11", "3.12", "3.13", "3.14"]
>>>>>>> 55ff18cb

    env:
      MPLBACKEND: Agg  # non-interactive backend for matplotlib

    steps:
      - uses: actions/checkout@08c6903cd8c0fde910a37f88322edcfb5dd907a8  # v5.0.0

      - name: Set up Python ${{ matrix.python-version }}
        uses: actions/setup-python@e797f83bcb11b83ae66e0230d6156d7c80228e7c  # v6.0.0
        with:
          python-version: ${{ matrix.python-version }}

      - name: Install Data Morph
        run: |
          python -m pip install --upgrade pip
          python -m pip install setuptools --upgrade
          python -m pip install .

      - name: Check entry point
        run: data-morph --version

      - name: Install testing dependencies
        run: python -m pip install --group test

      - name: Run tests
        run: pytest

      - name: Upload coverage reports to Codecov
        uses: codecov/codecov-action@5a1091511ad55cbe89839c7260b706298ca349f7  # v5.5.1
        env:
          CODECOV_TOKEN: ${{ secrets.CODECOV_TOKEN }}<|MERGE_RESOLUTION|>--- conflicted
+++ resolved
@@ -44,11 +44,7 @@
         fail-fast: false
         matrix:
             os: [macos-latest, ubuntu-latest, windows-latest]
-<<<<<<< HEAD
-            python-version: ["3.10", "3.11", "3.12", "3.13"]
-=======
-            python-version: ["3.9", "3.10", "3.11", "3.12", "3.13", "3.14"]
->>>>>>> 55ff18cb
+            python-version: ["3.10", "3.11", "3.12", "3.13", "3.14"]
 
     env:
       MPLBACKEND: Agg  # non-interactive backend for matplotlib
