[build-system]
build-backend = "setuptools.build_meta"

requires = [
  "setuptools==76.1.0",
  "setuptools-scm",
]

[project]
name = "data-morph-ai"
description = "Teaching tool on the importance of data visualization."
readme = "README.md"
keywords = [
  "data animation",
  "data visualization",
  "summary statistics",
]
license = { file = "LICENSE" }
maintainers = [
  { name = "Stefanie Molin" },
]
authors = [
  { name = "Stefanie Molin", email = "data-morph@stefaniemolin.com" },
  { name = "Aaron Stevens", email = "bheklilr2@gmail.com" },
  { name = "Justin Matejka", email = "Justin.Matejka@Autodesk.com" },
]
requires-python = ">=3.10"
classifiers = [
  "Development Status :: 4 - Beta",
  "Framework :: Matplotlib",
  "Intended Audience :: Education",
  "Operating System :: OS Independent",
  "Programming Language :: Python :: 3 :: Only",
  "Programming Language :: Python :: 3.10",
  "Programming Language :: Python :: 3.11",
  "Programming Language :: Python :: 3.12",
  "Programming Language :: Python :: 3.13",
  "Programming Language :: Python :: 3.14",
  "Topic :: Scientific/Engineering :: Artificial Intelligence",
  "Topic :: Scientific/Engineering :: Visualization",
]
dynamic = [
  "version",
]

dependencies = [
  "matplotlib>=3.10",
  "numpy>=1.23.0",
  "pandas>=2.1",
  "rich>=13.9.4",
]

urls."Bug Tracker" = "https://github.com/stefmolin/data-morph/issues"
urls."Documentation" = "https://stefaniemolin.com/data-morph/stable/api.html"
urls."Homepage" = "https://stefaniemolin.com/data-morph"
urls."Source" = "https://github.com/stefmolin/data-morph"
scripts.data-morph = "data_morph.cli:main"

[dependency-groups]
dev = [ "pre-commit", { include-group = "docs" }, { include-group = "test" } ]

test = [
  "pytest>=8.3.4",
  "pytest-cov>=4.1.0",
  "pytest-mock>=3.10.0",
  "pytest-randomly>=3.12.0",
  "pytest-xdist>=3.6.1",
]

docs = [
  "pydata-sphinx-theme>=0.15.3",
  "sphinx>=7.2.6",
  "sphinx-argparse-cli>=1.16.0",
  "sphinx-copybutton>=0.5.1",
  "sphinx-design>=0.6.1",
]

[tool.setuptools.packages.find]
where = [
  "src",
]

[tool.setuptools.package-data]
"data_morph.data.starter_shapes" = [
  "*",
]
"data_morph.plotting.config" = [
  "*",
]

[tool.setuptools.dynamic]
version = { attr = "data_morph.__version__" }

[tool.ruff]
line-length = 88
format.indent-style = "space"
format.quote-style = "single"
format.docstring-code-format = true
lint.select = [
  "ANN",  # flake8-annotations
  "B",    # flake8-bugbear
  "C4",   # flake8-comprehensions
  "E",    # pycodestyle error
  "ERA",  # eradicate (commented out code)
  "F",    # pyflakes
  "FA",   # flake8-future-annotations
  "I",    # isort
  "ICN",  # flake8-import-conventions
  "N",    # pep8-naming
  "NPY",  # numpy
  "PD",   # pandas-vet
  "PERF", # perflint
  "PT",   # flake8-pytest-style
  "PTH",  # flake8-use-pathlib
  "RET",  # flake8-return
  "RSE",  # flake8-raise
  "RUF",  # ruff-specific rules
  "SIM",  # flake8-simplify
  "TC",   # flake8-type-checking (performance improvements)
  "TRY",  # tryceratops
  "UP",   # pyupgrade
  "W",    # pycodestyle warning
]
lint.ignore = [
  "E501",   # line-too-long
  "TRY003", # avoid specifying long messages outside the exception class (revisit later and consider making custom exceptions)
]

lint.extend-per-file-ignores."docs/*" = [
  "ANN",
  "ERA",
] # docs build (allow commented code and don't require annotations)

lint.extend-per-file-ignores."tests/*" = [ "ANN" ] # don't require annotations for tests
lint.isort.known-first-party = [
  "data_morph",
]

[tool.codespell]
ignore-words-list = "recuse"
ignore-regex = 'https://([\w/\.])+'

[tool.pytest.ini_options]
addopts = [
  "-ra",
  "-l",
  "-v",
  "-n=auto",                   # use as many workers as possible with pytest-xdist
  "--tb=short",
  "--import-mode=importlib",
  "--strict-markers",
  "--strict-config",
  "--cov=data_morph",
  "--cov=tests",
  "--no-cov-on-fail",
  "--cov-report=term-missing",
]
xfail_strict = true
testpaths = [
  "tests",
]
markers = [
  "bounds: Run tests on bounds logic.",
  "circles: Run tests on circular shapes.",
  "cli: Run tests involving the CLI.",
  "dataset: Run tests on Dataset logic.",
  "input_validation: Run tests on input validation.",
  "lines: Run tests on LineCollection and related shapes.",
  "morpher: Run tests on the morphing process,",
  "plotting: Run tests on plotting logic.",
  "points: Run tests on PointCollection and related shapes.",
  "polygons: Run tests on polygon shapes.",
  "shapes: Run tests related to shapes.",
]

<<<<<<< HEAD
[tool.interrogate]
ignore-init-method = true
ignore-init-module = false
ignore-magic = false
ignore-semiprivate = false
ignore-private = false
ignore-property-decorators = false
ignore-module = false
ignore-nested-functions = false
ignore-nested-classes = true
ignore-setters = false
fail-under = 100
exclude = [
  "setup.py",
  "docs",
  "build",
]
verbose = 2
quiet = false
color = true
omit-covered-files = false

=======
>>>>>>> 55ff18cb
[tool.numpydoc_validation]
checks = [
  "all",  # report on all checks
  "ES01", # but don't require an extended summary
  "EX01", # or examples
  "SA01", # or a see also section
  "SS06", # and don't require the summary to fit on one line
]
exclude = [ # don't report on checks for these
  '\.__init__$',
  '\.__iter__$',
  '\.__repr__$',
  '\.__str__$',
]<|MERGE_RESOLUTION|>--- conflicted
+++ resolved
@@ -173,31 +173,6 @@
   "shapes: Run tests related to shapes.",
 ]
 
-<<<<<<< HEAD
-[tool.interrogate]
-ignore-init-method = true
-ignore-init-module = false
-ignore-magic = false
-ignore-semiprivate = false
-ignore-private = false
-ignore-property-decorators = false
-ignore-module = false
-ignore-nested-functions = false
-ignore-nested-classes = true
-ignore-setters = false
-fail-under = 100
-exclude = [
-  "setup.py",
-  "docs",
-  "build",
-]
-verbose = 2
-quiet = false
-color = true
-omit-covered-files = false
-
-=======
->>>>>>> 55ff18cb
 [tool.numpydoc_validation]
 checks = [
   "all",  # report on all checks
