"""Utility functions for calculating summary statistics."""

from collections import namedtuple

import pandas as pd

SummaryStatistics = namedtuple(
    'SummaryStatistics',
    ['x_mean', 'y_mean', 'x_med', 'y_med', 'x_stdev', 'y_stdev', 'correlation'],
)
SummaryStatistics.__doc__ = (
    'Named tuple containing the summary statistics for plotting/analysis.'
)


def get_summary_statistics(data: pd.DataFrame) -> SummaryStatistics:
    """
    Calculate the summary statistics for the given set of points.

    Parameters
    ----------
    data : pandas.DataFrame
        A dataset with columns x and y.

    Returns
    -------
    SummaryStatistics
        Named tuple consisting of mean, median and standard deviations of x and y,
        along with the Pearson correlation coefficient between the two.
    """
    return SummaryStatistics(
<<<<<<< HEAD
        df.x.mean(),
        df.y.mean(),
        df.x.median(),
        df.y.median(),
        df.x.std(),
        df.y.std(),
        df.corr().x.y,
=======
        data.x.mean(),
        data.y.mean(),
        data.x.std(),
        data.y.std(),
        data.corr().x.y,
>>>>>>> fc93eaa0
    )<|MERGE_RESOLUTION|>--- conflicted
+++ resolved
@@ -29,19 +29,9 @@
         along with the Pearson correlation coefficient between the two.
     """
     return SummaryStatistics(
-<<<<<<< HEAD
-        df.x.mean(),
-        df.y.mean(),
-        df.x.median(),
-        df.y.median(),
-        df.x.std(),
-        df.y.std(),
-        df.corr().x.y,
-=======
         data.x.mean(),
         data.y.mean(),
         data.x.std(),
         data.y.std(),
         data.corr().x.y,
->>>>>>> fc93eaa0
     )