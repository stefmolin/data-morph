"""Module containing data morphing logic."""

from __future__ import annotations

from contextlib import nullcontext
from functools import partial
from numbers import Number
from pathlib import Path
from typing import TYPE_CHECKING

import numpy as np

from .data.stats import get_summary_statistics
from .plotting.animation import (
    ease_in_out_quadratic,
    ease_in_out_sine,
    ease_in_sine,
    ease_out_sine,
    linear,
    stitch_gif_animation,
)
from .plotting.static import plot
from .progress import DataMorphProgress

if TYPE_CHECKING:
    import multiprocessing

    import pandas as pd
    from rich.progress import TaskID

    from .bounds.bounding_box import BoundingBox
    from .data.dataset import Dataset
    from .shapes.bases.shape import Shape


class DataMorpher:
    """
    Class for morphing a dataset into a target shape, preserving summary statistics.

    Parameters
    ----------
    decimals : int
        The number of decimals to which summary statistics should be the preserved.
    in_notebook : bool
        Whether this is running in a notebook.
    output_dir : str or pathlib.Path, optional
        The directory to write output files (CSV, PNG, GIF).
    write_images : bool, default ``True``
        Whether to write image files to :attr:`output_dir`.
        This must be ``True`` for animation.
    write_data : bool, default ``False``
        Whether to write data files to :attr:`output_dir`.
    seed : int, optional
        Provide an integer seed to the random number generator.
    num_frames : int, default ``100``
        The number of frames to record out of the morphing process.
    keep_frames : bool, default ``False``
        Whether to keep image files written to :attr:`output_dir` after
        stitching the GIF animation.
    forward_only_animation : bool, default ``False``
        Whether to generate the animation in the forward direction only.
        By default, the animation will play forward and then reverse.
    with_median : bool, default ``False``
        Whether to preserve the median in addition to the other summary statistics.
        Note that this will be a little slower.
    """

    def __init__(
        self,
        *,
        decimals: int,
        in_notebook: bool,
        output_dir: str | Path | None = None,
        write_images: bool = True,
        write_data: bool = False,
        seed: int | None = None,
        num_frames: int = 100,
        keep_frames: bool = False,
        forward_only_animation: bool = False,
        with_median: bool = False,
    ) -> None:
        self._rng = np.random.default_rng(seed)

        self.forward_only_animation = forward_only_animation
        """bool: Whether to generate the animation in the forward direction only.
        By default, the animation will play forward and then reverse. This has no
        effect unless :attr:`write_images` is ``True``."""

        self.keep_frames = keep_frames
        """bool: Whether to keep image files written to :attr:`output_dir` after
        stitching the GIF animation. This has no effect unless :attr:`write_images`
        is ``True``."""

        self.write_images = write_images
        """bool: Whether to write image files to :attr:`output_dir`."""

        self.write_data = write_data
        """bool: Whether to write data files to :attr:`output_dir`."""

        self.output_dir = output_dir if output_dir is None else Path(output_dir)
        """pathlib.Path: The directory to write output files (CSV, PNG, GIF)."""

        if (self.write_images or self.write_data) and self.output_dir is None:
            raise ValueError(
                'output_dir cannot be None if write_images or write_data is True.'
            )

        if (
            isinstance(decimals, bool)
            or not isinstance(decimals, int)
            or decimals < 0
            or decimals > 5
        ):
            raise ValueError(
                'decimals must be a non-negative integer less than or equal to 5.'
            )
        self.decimals = decimals
        """int: The number of decimals to which summary statistics should be the preserved."""

        if (
            isinstance(num_frames, bool)
            or not isinstance(num_frames, int)
            or num_frames <= 0
            or num_frames > 100
        ):
            raise ValueError(
                'num_frames must be a positive integer less than or equal to 100.'
            )
        self.num_frames = num_frames
        """int: The number of frames to capture. Must be > 0 and <= 100."""

        self._in_notebook = in_notebook

        self._ProgressTracker = partial(DataMorphProgress, not self._in_notebook)

        self._with_median = with_median

    def _select_frames(
        self, iterations: int, ease_in: bool, ease_out: bool, freeze_for: int
    ) -> list:
        """
        Identify the frames to capture for the animation.

        Parameters
        ----------
        iterations : int
            The number of iterations.
        ease_in : bool
            Whether to more slowly transition in the beginning.
        ease_out : bool
            Whether to slow down the transition at the end.
        freeze_for : int
            The number of frames to freeze at the beginning and end. Must be in the
            interval [0, 50].

        Returns
        -------
        list
            The list of frame numbers to include in the animation.
        """
        if (
            isinstance(iterations, bool)
            or not isinstance(iterations, int)
            or iterations <= 0
        ):
            raise ValueError('iterations must be a positive integer.')

        if (
            isinstance(freeze_for, bool)
            or not isinstance(freeze_for, int)
            or freeze_for < 0
            or freeze_for > 50
        ):
            raise ValueError(
                'freeze_for must be a non-negative integer less than or equal to 50.'
            )

        # freeze initial frame
        frames = [0] * freeze_for

        if ease_in and not ease_out:
            easing_function = ease_in_sine
        elif ease_out and not ease_in:
            easing_function = ease_out_sine
        elif ease_out and ease_in:
            easing_function = ease_in_out_sine
        else:
            easing_function = linear

        # add transition frames
        frames.extend(
            [
                round(easing_function(x) * iterations)
                for x in np.arange(0, 1, 1 / (self.num_frames - freeze_for // 2))
            ]
        )

        # freeze final frame
        frames.extend([iterations] * freeze_for)

        return frames

    def _record_frames(
        self,
        data: pd.DataFrame,
        bounds: BoundingBox,
        x_marginal,
        y_marginal,
        base_file_name: str,
        frame_number: str,
    ) -> None:
        """
        Record frame data as a plot and, when :attr:`write_data` is ``True``, as a CSV file.

        Parameters
        ----------
        data : pandas.DataFrame
            The DataFrame of the data for morphing.
        bounds : BoundingBox
            The plotting limits.
        base_file_name : str
            The prefix to the file names for both the PNG and GIF files.
        frame_number : str
            The frame number with padding zeros added already.
        """
        if self.write_images:
            plot(
                data,
                save_to=self.output_dir / f'{base_file_name}-image-{frame_number}.png',
                decimals=self.decimals,
                x_bounds=bounds.x_bounds,
                y_bounds=bounds.y_bounds,
<<<<<<< HEAD
                x_marginal=x_marginal,
                y_marginal=y_marginal,
=======
                with_median=self._with_median,
>>>>>>> ebdec3d3
                dpi=150,
            )
        if (
            self.write_data and int(frame_number) > 0
        ):  # don't write data for the initial frame (input data)
            data.to_csv(
                self.output_dir / f'{base_file_name}-data-{frame_number}.csv',
                index=False,
            )

    def _is_close_enough(self, df1: pd.DataFrame, df2: pd.DataFrame) -> bool:
        """
        Check whether the statistics are within the acceptable bounds.

        Parameters
        ----------
        df1 : pandas.DataFrame
            The original DataFrame.
        df2 : pandas.DataFrame
            The DataFrame after the latest perturbation.

        Returns
        -------
        bool
            Whether the values are the same to :attr:`decimals`.
        """
        return np.all(
            np.abs(
                np.subtract(
                    *(
                        np.floor(
                            np.array(
                                get_summary_statistics(
                                    data, with_median=self._with_median
                                )
                            )
                            * 10**self.decimals
                        )
                        for data in [df1, df2]
                    )
                )
            )
            == 0
        )

    def _perturb(
        self,
        data: pd.DataFrame,
        target_shape: Shape,
        *,
        shake: Number,
        allowed_dist: Number,
        temp: Number,
        bounds: BoundingBox,
    ) -> pd.DataFrame:
        """
        Perform one round of perturbation.

        Parameters
        ----------
        data : pandas.DataFrame
            The data to perturb.
        target_shape : Shape
            The shape to morph the data into.
        shake : numbers.Number
            The standard deviation of random movement applied in each direction,
            sampled from a normal distribution with a mean of zero.
        allowed_dist : numbers.Number
            The farthest apart the perturbed points can be from the target shape.
        temp : numbers.Number
            The temperature for simulated annealing. The higher the temperature
            the more we are willing to accept perturbations that might be worse than
            what we had before. The goal is to avoid local optima.
        bounds : BoundingBox
            The minimum/maximum x/y values.

        Returns
        -------
        pandas.DataFrame
            The input dataset with one point perturbed.
        """
        row = self._rng.integers(0, len(data))
        initial_x, initial_y = data.to_numpy()[row]

        # this is the simulated annealing step, if "do_bad", then we are willing to
        # accept a new state which is worse than the current one
        do_bad = self._rng.random() < temp

        done = False
        while not done:
            jitter_x, jitter_y = self._rng.normal(loc=0, scale=shake, size=2)
            new_x = initial_x + jitter_x
            new_y = initial_y + jitter_y

            old_dist = target_shape.distance(initial_x, initial_y)
            new_dist = target_shape.distance(new_x, new_y)

            close_enough = new_dist < old_dist or new_dist < allowed_dist or do_bad
            within_bounds = [new_x, new_y] in bounds
            done = close_enough and within_bounds

        data.loc[row, 'x'] = new_x
        data.loc[row, 'y'] = new_y

        return data

    def morph(
        self,
        start_shape: Dataset,
        target_shape: Shape,
        *,
        iterations: int = 100_000,
        max_temp: Number = 0.4,
        min_temp: Number = 0,
        min_shake: Number = 0.3,
        max_shake: Number = 1,
        allowed_dist: Number = 2,
        ease_in: bool = False,
        ease_out: bool = False,
        freeze_for: int = 0,
        progress: multiprocessing.DictProxy | None = None,
        task_id: TaskID | None = None,
    ) -> pd.DataFrame:
        """
        Morph a dataset into a target shape by perturbing it
        with simulated annealing.

        Parameters
        ----------
        start_shape : Dataset
            The dataset for the starting shape.
        target_shape : Shape
            The shape we want to morph into.
        iterations : int
            The number of iterations to run simulated annealing for.
        max_temp : numbers.Number
            The maximum temperature for simulated annealing (starting temperature).
        min_temp : numbers.Number
            The minimum temperature for simulated annealing (ending temperature).
        min_shake : numbers.Number
            The standard deviation of random movement applied in each direction,
            sampled from a normal distribution with a mean of zero. Value will start
            at ``max_shake`` and move toward ``min_shake``.
        max_shake : numbers.Number
            The standard deviation of random movement applied in each direction,
            sampled from a normal distribution with a mean of zero. Value will start
            at ``max_shake`` and move toward ``min_shake``.
        allowed_dist : numbers.Number
            The farthest apart the perturbed points can be from the target shape.
        ease_in : bool, default ``False``
            Whether to more slowly transition in the beginning.
            This only affects the frames, not the algorithm.
        ease_out : bool, default ``False``
            Whether to slow down the transition at the end.
            This only affects the frames, not the algorithm.
        freeze_for : int, default ``0``
            The number of frames to freeze at the beginning and end.
            This only affects the frames, not the algorithm. Must be in the
            interval ``[0, 50]``.
        progress : multiprocessing.DictProxy | ``None``, optional
            The state of all task progresses when parallelizing work (for use by the CLI).
        task_id : TaskID | ``None``, optional
            The task ID assigned by the progress tracker (for use by the CLI).

        Returns
        -------
        pandas.DataFrame
            The morphed data.

        See Also
        --------
        :class:`.DataLoader`
            The initial state for the morphing process is a :class:`.Dataset`.
            Available built-in options can be found here.
        :class:`.ShapeFactory`
            The target state for the morphing process is a :class:`.Shape`.
            Options for the target can be found here.

        Notes
        -----
        This method saves data to disk at :attr:`output_dir`, which
        includes frames and/or animation (see :attr:`write_images`
        and :attr:`keep_frames`) and, depending on :attr:`write_data`,
        CSV files for each frame.
        """
        for name, value in [
            ('max_temp', max_temp),
            ('min_temp', min_temp),
            ('min_shake', min_shake),
            ('max_shake', max_shake),
        ]:
            if (
                isinstance(value, bool)
                or not isinstance(value, Number)
                or not 0 <= value <= 1
            ):
                raise ValueError(f'{name} must be a number >= 0 and <= 1.')

        for name, min_value, max_value in [
            ('temp', min_temp, max_temp),
            ('shake', min_shake, max_shake),
        ]:
            if min_value >= max_value:
                raise ValueError(f'max_{name} must be greater than min_{name}.')

        if (
            isinstance(allowed_dist, bool)
            or not isinstance(allowed_dist, Number)
            or allowed_dist < 0
        ):
            raise ValueError('allowed_dist must be a non-negative numeric value.')

        morphed_data = start_shape.data.copy()

        # iteration numbers that we will end up writing to file as frames
        frame_numbers = self._select_frames(
            iterations=iterations,
            ease_in=ease_in,
            ease_out=ease_out,
            freeze_for=freeze_for,
        )

        base_file_name = f'{start_shape.name}-to-{target_shape}'
        record_frames = partial(
            self._record_frames,
            x_marginal=start_shape.x_marginal,
            y_marginal=start_shape.y_marginal,
            base_file_name=base_file_name,
            bounds=start_shape.plot_bounds,
        )

        frame_number_format = f'{{:0{len(str(iterations))}d}}'.format
        record_frames(data=morphed_data, frame_number=frame_number_format(0))

        def _easing(
            frame: int, *, min_value: Number, max_value: Number
        ) -> Number:  # numpydoc ignore=PR01,RT01
            """Determine the next value with easing."""
            return (max_value - min_value) * ease_in_out_quadratic(
                (iterations - frame) / iterations
            ) + min_value

        get_current_temp = partial(
            _easing,
            min_value=min_temp,
            max_value=max_temp,
        )
        get_current_shake = partial(
            _easing,
            min_value=min_shake,
            max_value=max_shake,
        )

        with (nullcontext if progress else self._ProgressTracker)() as progress_tracker:
            if progress_tracker:
                task_id = progress_tracker.add_task(
                    f'{start_shape.name} to {target_shape}'
                )
            for i in range(1, iterations + 1):
                perturbed_data = self._perturb(
                    morphed_data.copy(),
                    target_shape=target_shape,
                    shake=get_current_shake(i),
                    allowed_dist=allowed_dist,
                    temp=get_current_temp(i),
                    bounds=start_shape.morph_bounds,
                )

                if self._is_close_enough(start_shape.data, perturbed_data):
                    morphed_data = perturbed_data

                if frame_numbers.count(i):
                    record_frames(
                        data=morphed_data, frame_number=frame_number_format(i)
                    )

                if progress_tracker:
                    progress_tracker.update(
                        task_id,
                        total=iterations,
                        completed=i,
                        refresh=self._in_notebook and (i) % 500 == 0,
                    )
                else:
                    progress[task_id] = {'progress': i, 'total': iterations}

        if self.write_images:
            stitch_gif_animation(
                self.output_dir,
                start_shape.name,
                frame_numbers=frame_numbers,
                target_shape=target_shape,
                keep_frames=self.keep_frames,
                forward_only_animation=self.forward_only_animation,
            )

        if self.write_data:
            morphed_data.to_csv(
                self.output_dir
                / f'{base_file_name}-data-{frame_number_format(iterations)}.csv',
                index=False,
            )

        return morphed_data<|MERGE_RESOLUTION|>--- conflicted
+++ resolved
@@ -60,6 +60,10 @@
     forward_only_animation : bool, default ``False``
         Whether to generate the animation in the forward direction only.
         By default, the animation will play forward and then reverse.
+    classic : bool, default ``False``
+        Whether to plot the original visualization, which consists of a scatter plot
+        and the summary statistics. When this is ``False``, marginal plots will be
+        included in addition to the classic plot.
     with_median : bool, default ``False``
         Whether to preserve the median in addition to the other summary statistics.
         Note that this will be a little slower.
@@ -77,6 +81,7 @@
         num_frames: int = 100,
         keep_frames: bool = False,
         forward_only_animation: bool = False,
+        classic: bool = False,
         with_median: bool = False,
     ) -> None:
         self._rng = np.random.default_rng(seed)
@@ -133,6 +138,7 @@
 
         self._ProgressTracker = partial(DataMorphProgress, not self._in_notebook)
 
+        self._classic = classic
         self._with_median = with_median
 
     def _select_frames(
@@ -204,8 +210,8 @@
         self,
         data: pd.DataFrame,
         bounds: BoundingBox,
-        x_marginal,
-        y_marginal,
+        marginals: tuple[tuple[np.ndarray, np.ndarray], tuple[np.ndarray, np.ndarray]]
+        | None,
         base_file_name: str,
         frame_number: str,
     ) -> None:
@@ -218,6 +224,8 @@
             The DataFrame of the data for morphing.
         bounds : BoundingBox
             The plotting limits.
+        marginals : tuple[tuple[np.ndarray, np.ndarray], tuple[np.ndarray, np.ndarray]] | None
+            The counts per bin and bin boundaries for generating marginal plots.
         base_file_name : str
             The prefix to the file names for both the PNG and GIF files.
         frame_number : str
@@ -230,12 +238,8 @@
                 decimals=self.decimals,
                 x_bounds=bounds.x_bounds,
                 y_bounds=bounds.y_bounds,
-<<<<<<< HEAD
-                x_marginal=x_marginal,
-                y_marginal=y_marginal,
-=======
+                marginals=marginals,
                 with_median=self._with_median,
->>>>>>> ebdec3d3
                 dpi=150,
             )
         if (
@@ -461,10 +465,9 @@
         base_file_name = f'{start_shape.name}-to-{target_shape}'
         record_frames = partial(
             self._record_frames,
-            x_marginal=start_shape.x_marginal,
-            y_marginal=start_shape.y_marginal,
             base_file_name=base_file_name,
             bounds=start_shape.plot_bounds,
+            marginals=None if self._classic else start_shape.marginals,
         )
 
         frame_number_format = f'{{:0{len(str(iterations))}d}}'.format
