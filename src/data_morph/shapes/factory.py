--- conflicted
+++ resolved
@@ -7,10 +7,7 @@
 from matplotlib.axes import Axes
 
 from ..data.dataset import Dataset
-<<<<<<< HEAD
 from ..plotting.style import plot_with_custom_style
-=======
->>>>>>> 02016326
 from . import circles, lines, points, polygons
 from .bases.shape import Shape
 
@@ -35,11 +32,7 @@
         The starting dataset to morph into other shapes.
     """
 
-<<<<<<< HEAD
     _SHAPE_MAPPING: dict = {
-=======
-    AVAILABLE_SHAPES: dict = {
->>>>>>> 02016326
         'bullseye': circles.Bullseye,
         'circle': circles.Circle,
         'high_lines': lines.HighLines,
@@ -53,10 +46,7 @@
         'down_parab': points.DownParabola,
         'scatter': points.Scatter,
         'up_parab': points.UpParabola,
-<<<<<<< HEAD
-=======
         'rectangle': polygons.Rectangle,
->>>>>>> 02016326
         'star': polygons.Star,
     }
 
