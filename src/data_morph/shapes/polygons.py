"""Polygon shapes made from lines."""

from ..data.dataset import Dataset
from .bases.line_collection import LineCollection


<<<<<<< HEAD
=======
class Rectangle(LineCollection):
    """
    Class for the rectangle shape.

    Parameters
    ----------
    dataset : Dataset
        The starting dataset to morph into other shapes.
    """

    def __init__(self, dataset: Dataset) -> None:
        xmin, xmax = dataset.df.x.quantile([0.1, 0.9])
        ymin, ymax = dataset.df.y.quantile([0.1, 0.9])

        super().__init__(
            [[xmin, ymin], [xmin, ymax]],
            [[xmin, ymin], [xmax, ymin]],
            [[xmax, ymin], [xmax, ymax]],
            [[xmin, ymax], [xmax, ymax]],
        )


>>>>>>> 02016326
class Star(LineCollection):
    """
    Class for the star shape.

    .. plot::
       :scale: 75
       :caption:
            This shape is generated using the panda dataset
            (without normalization).

        import matplotlib.pyplot as plt
        from data_morph.data.loader import DataLoader
        from data_morph.shapes.polygons import Star

        _ = Star(DataLoader.load_dataset('panda')).plot()

    Parameters
    ----------
    dataset : Dataset
        The starting dataset to morph into other shapes.
    """

    def __init__(self, dataset: Dataset) -> None:
        bounds = dataset.data_bounds.clone()
        bounds.align_aspect_ratio()

        x_bounds = bounds.x_bounds
        y_bounds = bounds.y_bounds

        xmin, xmax = x_bounds
        ymin, ymax = y_bounds

        x_range = x_bounds.range
        y_range = y_bounds.range

        pts = [
            [xmin, ymin + y_range * 0.625],
            [xmin + x_range * 0.375, ymin + y_range * 0.625],
            [xmin + x_range * 0.5, ymax],
            [xmin + x_range * 0.625, ymin + y_range * 0.625],
            [xmax, ymin + y_range * 0.625],
            [xmin + x_range * 0.6875, ymin + y_range * 0.375],
            [xmin + x_range * 0.8125, ymin],
            [xmin + x_range * 0.5, ymin + y_range * 0.25],
            [xmin + x_range * 0.1875, ymin],
            [xmin + x_range * 0.3125, ymin + y_range * 0.375],
            [xmin, ymin + y_range * 0.625],
        ]

        super().__init__(*[line for line in zip(pts[:-1], pts[1:])])<|MERGE_RESOLUTION|>--- conflicted
+++ resolved
@@ -4,8 +4,6 @@
 from .bases.line_collection import LineCollection
 
 
-<<<<<<< HEAD
-=======
 class Rectangle(LineCollection):
     """
     Class for the rectangle shape.
@@ -28,7 +26,6 @@
         )
 
 
->>>>>>> 02016326
 class Star(LineCollection):
     """
     Class for the star shape.
